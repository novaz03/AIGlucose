"""Google Gemini provider implementation."""

from __future__ import annotations

import copy
from typing import Any, Dict, Optional

import google.generativeai as genai

from ..clients import LLMClientBase, LLMClientError
from ..models import LLMRequestContext


class GeminiClient(LLMClientBase):
    """Client targeting Google Gemini via the generative AI Python SDK."""

    def __init__(
        self,
        *,
        parser,
        api_key: str,
        default_generation_config: Optional[Dict[str, Any]] = None,
        default_safety_settings: Optional[Any] = None,
        strict_json: bool = True,
    ) -> None:
        if not api_key:
            raise ValueError("GeminiClient requires a valid api_key")

        super().__init__(parser=parser)
        genai.configure(api_key=api_key)

        self._default_generation_config = default_generation_config or {}
        self._default_safety_settings = default_safety_settings
        self._strict_json = strict_json

    def complete(
        self,
        *,
        prompt: str,
        request_context: LLMRequestContext,
        system_prompt: Optional[str] = None,
    ) -> str:
        generation_config = copy.deepcopy(self._default_generation_config)
        extra_options = copy.deepcopy(request_context.extra_options)

        generation_config.update(extra_options.pop("generation_config", {}))

        response_kwargs: Dict[str, Any] = {}

        if request_context.response_format:
<<<<<<< HEAD
            generation_config.setdefault("response_mime_type", "application/json")
=======
            response_kwargs.setdefault("response_schema", request_context.response_format)
            if self._strict_json:
                response_kwargs.setdefault("response_mime_type", "application/json")
>>>>>>> 89eb8aaf

        safety_settings = extra_options.pop("safety_settings", self._default_safety_settings)

        if generation_config:
            response_kwargs["generation_config"] = generation_config
        if safety_settings is not None:
            response_kwargs["safety_settings"] = safety_settings

        response_kwargs.update(extra_options)

        try:
            model = genai.GenerativeModel(
                model_name=request_context.model_name,
                system_instruction=system_prompt,
            )

            response = model.generate_content(
                prompt,
                **response_kwargs,
            )
        except Exception as exc:  # pragma: no cover - network dependent
            raise LLMClientError(f"Gemini request failed: {exc}") from exc

        try:
            if response is None:
                raise ValueError("Empty response from Gemini")

            text_payload = getattr(response, "text", None)
            if text_payload:
                return text_payload

            candidates = getattr(response, "candidates", None) or []
            first_candidate = candidates[0]
            parts = getattr(first_candidate, "content", None)
            if parts and hasattr(parts, "parts"):
                text_fragments = [getattr(part, "text", "") for part in parts.parts if getattr(part, "text", "")]
                if text_fragments:
                    return "".join(text_fragments)

            if parts and isinstance(parts, list):
                text_fragments = [getattr(part, "text", "") for part in parts if getattr(part, "text", "")]
                if text_fragments:
                    return "".join(text_fragments)

            raise ValueError("Gemini response did not contain text content")
        except (AttributeError, IndexError, ValueError) as exc:  # pragma: no cover - defensive
            raise LLMClientError(f"Unexpected Gemini response payload: {response}") from exc


__all__ = ["GeminiClient"]<|MERGE_RESOLUTION|>--- conflicted
+++ resolved
@@ -48,13 +48,9 @@
         response_kwargs: Dict[str, Any] = {}
 
         if request_context.response_format:
-<<<<<<< HEAD
-            generation_config.setdefault("response_mime_type", "application/json")
-=======
             response_kwargs.setdefault("response_schema", request_context.response_format)
             if self._strict_json:
                 response_kwargs.setdefault("response_mime_type", "application/json")
->>>>>>> 89eb8aaf
 
         safety_settings = extra_options.pop("safety_settings", self._default_safety_settings)
 
